# Malpolon

Malpolon is a framework facilitating the training and sharing of Deep Species Distribution models using various types of input covariates including biodclimatic rasters, remote sensing images, land-use rasters, etc.

## Installation

Currently, only the development version is available.
First make sure that the dependences listed in the `requirements.txt` file are installed.

One way to do so is to use `conda`

```script
conda env create -n <name> -f environment.yml
conda activate <name>
```

`malpolon` can then be installed via `pip` using

```script
git clone https://github.com/plantnet/malpolon.git
cd malpolon
pip install -e .
```

To check that the installation went well, use the following command

```script
python -m malpolon.check_install
```

which, if you have CUDA properly installed, should output something similar to

```script
Using PyTorch version 1.13.0
CUDA available: True (version: 11.6)
cuDNN available: True (version: 8302)
Number of CUDA-compatible devices found: 1
```

The **dev** branch is susceptible to have more up-to-date content such as newer examples and experimental features. To switch to the dev branch locally, run:
<<<<<<< HEAD

```script
git checkout dev
```
=======
>>>>>>> 3837267d

```script
git checkout dev
```

<<<<<<< HEAD
Examples using the GeoLifeCLEF 2022 and 2023 datasets, as well as Sentinel-2A rasters are provided in the `examples` folder. Instructions about how to train and perform predictions with your models can be found in the README file of each example in said folder.
=======
## Examples
>>>>>>> 3837267d

Examples using the GeoLifeCLEF 2022 and 2023 datasets, as well as Sentinel-2A rasters are provided in the `examples` folder. Instructions about how to train and perform predictions with your models can be found in the README file of each example in said folder.

## Documentation

An online code documentation is available via GitHub pages at [this link](https://plantnet.github.io/malpolon/). This documentation is updated each time new content is pushed to the `main` branch.

Alternatively, you can generate the documention locally by following these steps :

1. Install the additional dependences contained in `docs/docs_requirements.txt` must be installed

```script
pip install -r docs/docs_requirements.txt
```

2. Generated the documentation

```script
make -C docs html
```

The result can be found in `docs/_build/html`.<|MERGE_RESOLUTION|>--- conflicted
+++ resolved
@@ -38,23 +38,12 @@
 ```
 
 The **dev** branch is susceptible to have more up-to-date content such as newer examples and experimental features. To switch to the dev branch locally, run:
-<<<<<<< HEAD
-
-```script
-git checkout dev
-```
-=======
->>>>>>> 3837267d
 
 ```script
 git checkout dev
 ```
 
-<<<<<<< HEAD
-Examples using the GeoLifeCLEF 2022 and 2023 datasets, as well as Sentinel-2A rasters are provided in the `examples` folder. Instructions about how to train and perform predictions with your models can be found in the README file of each example in said folder.
-=======
 ## Examples
->>>>>>> 3837267d
 
 Examples using the GeoLifeCLEF 2022 and 2023 datasets, as well as Sentinel-2A rasters are provided in the `examples` folder. Instructions about how to train and perform predictions with your models can be found in the README file of each example in said folder.
 
