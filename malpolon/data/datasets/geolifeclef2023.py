"""This module provides Datasets and Providers for GeoLifeCLEF2023 data.

Author: Benjamin Deneu <benjamin.deneu@inria.fr>
        Theo Larcher <theo.larcher@inria.fr>

License: GPLv3
Python version: 3.10.6
"""

import itertools
import logging
import math
import os
from abc import abstractmethod
from pathlib import Path
from random import random

import matplotlib.pyplot as plt
import numpy as np
import pandas as pd
import pyproj
import rasterio
import torch
from PIL import Image
from torch import tensor
from torch.utils.data import Dataset

from malpolon.data.get_jpeg_patches_stats import standardize as jpeg_stand


class PatchesDataset(Dataset):
    """Patches dataset class.

    This class provides a PyTorch-friendly dataset to handle patch data
    and labels. The data can be .jpeg or .tif files of variable depth (i.e.
    multi-spectral data). Each __getitem__ call returns a patch extracted from
    the dataset.

    Args:
        Dataset (Dataset): PyTorch Dataset class.
    """

    def __init__(
        self,
        occurrences,
        providers,
        transform=None,
        target_transform=None,
        id_name="glcID",
        label_name="speciesId",
        item_columns=['lat', 'lon', 'PlotID'],
        id_getitem='PlotID'
    ):
        self.occurences = Path(occurrences)
        self.base_providers = providers
        self.transform = transform
        self.target_transform = target_transform
        self.provider = MetaPatchProvider(self.base_providers, self.transform)
        self.id_getitem = id_getitem

        df = pd.read_csv(self.occurences, sep=";",
                         header='infer', low_memory=False)

        self.observation_ids = df[id_name].values
        self.items = df[item_columns]
        self.targets = df[label_name].values

    def __len__(self):
        """Return the size of the dataset.

        Returns:
            (int): number of occurrences.
        """
        return len(self.observation_ids)

    def __getitem__(self, index):
        """Return a dataset element.

        Returns an element from a dataset id (0 to n) with its label.

        Args:
            index (int): dataset id.

        Returns:
            (tuple): tuple of data patch (tensor) and label (int).
        """
        item = self.items.iloc[index].to_dict()

        patch = self.provider[item]
        if not torch.is_tensor(patch):
            patch = torch.from_numpy(patch).float()

        target = self.targets[index]
        if self.target_transform:
            target = self.target_transform(target)

        return patch, target

    def plot_patch(self, index):
        """Plot a patch based on a dataset id.

        Calls the plot method of the parent provider class through
        MetaPatchProvider, with a dataset int index.

        Args:
            index (int): dataset index.
        """
        item = self.items.iloc[index].to_dict()
        self.provider.plot_patch(item)


class PatchesDatasetMultiLabel(PatchesDataset):
    """Multilabel patches dataset.

    Like PatchesDataset but provides one-hot encoded labels.

    Args:
        PatchesDataset (PatchesDataset): pytorch friendly dataset class.
    """

    def __init__(
        self,
        occurrences,
        providers,
        transform=None,
        target_transform=None,
<<<<<<< HEAD
        id_name="glcID",
        label_name="speciesId",
        item_columns=['lat', 'lon', 'PlotID']
=======
        **kwargs
>>>>>>> 4c016c91
    ):
        super().__init__(occurrences, providers, transform,
                         target_transform, **kwargs)
        self.targets_sorted = []

    def __getitem__(self, index):
        """Return a dataset element.

        Returns an element from a dataset id (0 to n) with the labels in
        one-hot encoding.

        Args:
            index (int): dataset id.

        Returns:
            (tuple): tuple of data patch (tensor) and labels (list).
        """
        item = self.items.iloc[index].to_dict()
<<<<<<< HEAD
        pid_rows_i = self.items[self.id_getitem] == item[self.id_getitem].index
=======
        pid_rows_i = self.items[self.items[self.id_getitem] == item[self.id_getitem]].index
>>>>>>> 4c016c91
        self.targets_sorted = np.sort(self.targets)

        patch = self.provider[item]
        if not torch.is_tensor(patch):
            patch = torch.from_numpy(patch).float()

        targets = np.zeros(len(self.targets))
        for idx in pid_rows_i:
            target = self.targets[idx]
            if self.target_transform:
                target = self.target_transform(target)
            targets[np.where(self.targets_sorted == target)] = 1
        targets = torch.from_numpy(targets)

        return patch, targets


class TimeSeriesDataset(Dataset):
    """Time series dataset.

    Like PatchesDataset but adapted to time series data which is formatted as
    .csv files where each row is an occurrence and each column is a timestamp.
    Timeseries present one additional dimension compared to visual patches.
    Timeseries do not all have the same size and have a parametrable
    no_data_value argument.

    Args:
        Dataset (Dataset): pytorch Dataset class.
    """

    def __init__(
        self,
        occurrences,
        providers,
        transform=None,
        target_transform=None,
        id_name="glcID",
        label_name="speciesId",
        item_columns=['timeSerieID'],
    ):
        self.occurences = Path(occurrences)
        self.base_providers = providers
        self.transform = transform
        self.target_transform = target_transform
        self.provider = MetaTimeSeriesProvider(self.base_providers,
                                               self.transform)

        df = pd.read_csv(self.occurences, sep=";",
                         header='infer', low_memory=False)

        self.observation_ids = df[id_name].values
        self.items = df[item_columns]
        self.targets = df[label_name].values

    def __len__(self):
        """Return the size of the dataset.

        Returns:
            (int): number of occurrences.
        """
        return len(self.observation_ids)

    def __getitem__(self, index):
        """Return a time series.

        Returns a tuple of time series data and its label.
        The data in in the following shape :
        [1, n_bands, max_length_ts]

        Args:
            index (int): dataset id.

        Returns:
            (tuple): tuple of time series data (tensor) and labels (list).
        """
        item = self.items.iloc[index].to_dict()

        patch = self.provider[item]
        if not torch.is_tensor(patch):
            patch = torch.from_numpy(patch).float()

        target = self.targets[index]
        if self.target_transform:
            target = self.target_transform(target)

        return patch, target

    def plot_ts(self, index):
        """Plot a time series occurrence.

        Calls the plot method of the time series provider through
        MetaPatchProvider, with a dataset int index.

        Args:
            index (int): data index.
        """
        item = self.items.iloc[index].to_dict()
        self.provider.plot_ts(item)


class PatchProvider():
    """Parent class for all GLC23 patch data providers.

    This class implements common implemented & abstract methods used by
    all patch providers. Particularly, the plot method is designed to
    accommodate all cases of the GLC23 patch datasets.
    """
    def __init__(self, size, normalize) -> None:
        self.patch_size = size
        self.normalize = normalize
        self.nb_layers = 0
        self.bands_names = [''] * self.nb_layers

    @abstractmethod
    def __getitem__(self, item):
        """Return a patch (parent class)."""

    def __repr__(self):
        """Represent the class.

        Returns:
            (str): class representation.
        """
        return self.__str__()

    @abstractmethod
    def __str__(self):
        """Return descriptive information about the clss.

        Returns:
            (str): class description.
        """

    def __len__(self):
        """Return the size of the provider.

        Returns:
            (int): number of layers (depth).
        """
        return self.nb_layers

    def plot_patch(self, item):
        """Plot all layers of a given patch.

        A patch is selected based on a key matching the associated
        provider's __get__() method.

        Args:
            item (dict): provider's get index.
        """
        patch = self[item]
        if self.nb_layers == 1:
            plt.figure(figsize=(10, 10))
            plt.imshow(patch[0])
        else:
            # calculate the number of rows and columns for the subplots grid
            rows = int(math.ceil(math.sqrt(self.nb_layers)))
            cols = int(math.ceil(self.nb_layers / rows))

            # create a figure with a grid of subplots
            fig, axs = plt.subplots(rows, cols, figsize=(10, 10))

            # flatten the subplots array to easily access the subplots
            axs = axs.flatten()

            # loop through the layers of patch data
            for i in range(self.nb_layers):
                # display the layer on the corresponding subplot
                axs[i].imshow(patch[i])
                axs[i].set_title(f'layer_{i}: {self.bands_names[i]}')
                axs[i].axis('off')

            # remove empty subplots
            for i in range(self.nb_layers, rows * cols):
                fig.delaxes(axs[i])

        plt.suptitle('Tensor for item: ' + str(item), fontsize=16)

        # show the plot
        plt.tight_layout(rect=[0, 0.03, 1, 0.95])
        plt.show()


class MetaPatchProvider(PatchProvider):
    """Parent class for patch providers.

    This class interfaces patch providers with patch datasets.

    Args:
        (PatchProvider): inherits PatchProvider.
    """
    def __init__(self, providers, transform=None):
        super().__init__(0, None)
        self.providers = providers
        self.nb_layers = np.sum([len(provider) for provider in self.providers])
        self.bands_names = list(itertools.chain.from_iterable([provider.bands_names for provider in self.providers]))
        self.transform = transform

    def __getitem__(self, item):
        """Return a patch.

        This getter is used by a patch dataset class and calls each provider's
        getter method to return concatenated patches.

        Args:
            item (dict): provider index.

        Returns:
            (array): concatenaned patch from all providers.
        """
        patch = np.concatenate([provider[item] for provider in self.providers])

        if self.transform:
            patch = self.transform(torch.from_numpy(patch).float())

        return patch

    def __str__(self):
        """Return descriptive information about the clss.

        Returns:
            (str): class description.
        """
        result = 'Providers:\n'
        for provider in self.providers:
            result += str(provider)
            result += '\n'
        return result

from memory_profiler import profile


@profile
class RasterPatchProvider(PatchProvider):
    """Patch provider for .tif raster files.

    This class handles rasters stored as .tif files and returns
    patches from them based on a dict key containing (lon, lat)
    coordinates.

    Args:
        (PatchProvider): inherits PatchProvider.
    """
    def __init__(self,
                 raster_path,
                 size=128,
                 spatial_noise=0,
                 normalize=True,
                 fill_zero_if_error=False,
                 nan_value=0):
        super().__init__(size, normalize)
        self.spatial_noise = spatial_noise
        self.fill_zero_if_error = fill_zero_if_error
        self.transformer = None
        self.name = os.path.basename(os.path.splitext(raster_path)[0])
        self.normalize = normalize

        # open the tif file with rasterio
        with rasterio.open(raster_path) as src:
            # read the metadata of the file
            meta = src.meta
            # update the count of the meta to match the number of layers
            meta.update(count=src.count)

            # read the data from the raster
            self.data = src.read()

            # get the NoData value from the raster
            self.nodata_value = src.nodatavals

            # iterate through all the layers
            for i in range(src.count):
                # replace the NoData values with np.nan
                self.data = self.data.astype(float)
                self.data[i] = np.where(self.data[i] == self.nodata_value[i],
                                        np.nan,
                                        self.data[i])
                if self.normalize:
                    self.data[i] = (self.data[i] - np.nanmean(self.data[i])) / np.nanstd(self.data[i])
                self.data[i] = np.where(np.isnan(self.data[i]),
                                        nan_value,
                                        self.data[i])

            self.nb_layers = src.count

            self.x_min = src.bounds.left
            self.y_min = src.bounds.bottom
            self.x_resolution = src.res[0]
            self.y_resolution = src.res[1]
            self.n_rows = src.height
            self.n_cols = src.width
            self.crs = src.crs
        if self.nb_layers > 1:
            self.bands_names = [self.name + '_' + str(i + 1) for i in range(self.nb_layers)]
        else:
            self.bands_names = [self.name]

        self.epsg = self.crs.to_epsg()
        if self.epsg != 4326:
            # create a pyproj transformer object to convert lat, lon to EPSG:32738
            self.transformer = pyproj.Transformer.from_crs("epsg:4326",
                                                           self.epsg,
                                                           always_xy=True)

    def __getitem__(self, item):
        """Return a patch from a .tif raster.

        This getter returns a patch of size self.size from a .tif raster
        loaded in self.data using GPS coordinates projected in EPSG:4326.

        Args:
            item (dict): dictionary containing at least latitude and longitude
                         keys ({'lat': lat, 'lon':lon})

        Returns:
            (array): the environmental vector (size>1 or size=1).
        """
        # convert the lat, lon coordinates to EPSG:32738
        if self.transformer:
            lon, lat = self.transformer.transform(item['lon'], item['lat'])  # pylint: disable=unpacking-non-sequence
        else:
            (lon, lat) = (item['lon'], item['lat'])

        # add noise as data augmentation
        if self.spatial_noise > 0:
            lon = lon + ((random() * 2 * self.spatial_noise) - self.spatial_noise)
            lat = lat + ((random() * 2 * self.spatial_noise) - self.spatial_noise)

        # calculate the x, y coordinate of the point of interest
        x = int(self.n_rows - (lat - self.y_min) / self.y_resolution)
        y = int((lon - self.x_min) / self.x_resolution)

        # read the data of the patch from all layers
        if self.patch_size == 1:
            patch_data = [self.data[i, x, y] for i in range(self.nb_layers)]
        else:
            patch_data = [self.data[i, x - (self.patch_size // 2): x + (self.patch_size // 2), y - (self.patch_size // 2): y + (self.patch_size // 2)] for i in range(self.nb_layers)]

        tensor = np.concatenate([patch[np.newaxis] for patch in patch_data])
        if self.fill_zero_if_error and tensor.shape != (self.nb_layers, self.patch_size, self.patch_size):
            tensor = np.zeros((self.nb_layers, self.patch_size, self.patch_size))
        return tensor

    def __str__(self):
        """Return descriptive information about the clss.

        Returns:
            (str): class description.
        """
        result = '-' * 50 + '\n'
        result += 'n_layers: ' + str(self.nb_layers) + '\n'
        result += 'x_min: ' + str(self.x_min) + '\n'
        result += 'y_min: ' + str(self.y_min) + '\n'
        result += 'x_resolution: ' + str(self.x_resolution) + '\n'
        result += 'y_resolution: ' + str(self.y_resolution) + '\n'
        result += 'n_rows: ' + str(self.n_rows) + '\n'
        result += 'n_cols: ' + str(self.n_cols) + '\n'
        result += '-' * 50
        return result


class MultipleRasterPatchProvider(PatchProvider):
    """Patch provider for multiple PatchProvider.

    This provider is useful when having to load several patch modalities
    through RasterPatchProvider by selecting to desired data in the 'select'
    argument of the constructor.

    Args:
        PatchProvider (_type_): _description_
    """
    def __init__(self, rasters_folder, select=None, size=128, spatial_noise=0, normalize=True, fill_zero_if_error=False):
        super().__init__(size, normalize)
        files = os.listdir(rasters_folder)
        if select:
            rasters_paths = [r + '.tif' for r in select]
        else:
            rasters_paths = [f for f in files if f.endswith('.tif')]
        self.rasters_providers = []
        from tqdm import tqdm
        for path in tqdm(rasters_paths):
            self.rasters_providers.append(RasterPatchProvider(rasters_folder + path, size=size, spatial_noise=spatial_noise, normalize=normalize, fill_zero_if_error=fill_zero_if_error))
        # self.rasters_providers = [RasterPatchProvider(rasters_folder + path, size=size, spatial_noise=spatial_noise, normalize=normalize, fill_zero_if_error=fill_zero_if_error) for path in rasters_paths]
        self.nb_layers = np.sum([len(raster) for raster in self.rasters_providers])
        self.bands_names = list(itertools.chain.from_iterable([raster.bands_names for raster in self.rasters_providers]))

    def __getitem__(self, item):
        """Return multiple patches.

        Returns multiple patches from multiple raster providers in a
        3-dimensional numpy array.

        Args:
            item (dict): providers index.

        Returns:
            (array): array of patches.
        """
        return np.concatenate([raster[item] for raster in self.rasters_providers])

    def __str__(self):
        """Return descriptive information about the clss.

        Returns:
            (str): class description.
        """
        result = 'Rasters in folder:\n'
        for raster in self.rasters_providers:
            result += str(raster)
            result += '\n'
        return result


class JpegPatchProvider(PatchProvider):
    """JPEG patches provider for GLC23.

    Provides tensors of multi-modal patches from JPEG patch files
    of rasters of the GLC23 challenge.

    Attributes:
        (PatchProvider): inherits PatchProvider.
    """

    def __init__(self, root_path, select=None, normalize=True, patch_transform=None, size=128, dataset_stats='jpeg_patches_stats.csv', id_getitem='PlotID'):
        """Class constructor.

        Args:
            root_path (str): root path to the directory containg all patches modalities
            channel_list (list, optional): list of channels to provide for the output tensor. Defaults to None.
            normalize (bool, optional): normalize data. Defaults to False.
            patch_transform (callable, optional): custom transformation functions. Defaults to None.
            size (int, optional): default tensor sizes (must match patch sizes). Defaults to 128.
            dataset_stats (str, optional): path to the csv file containing the mean and std values of the
                                           jpeg patches dataset if `normalize` is True. If the file doesn't
                                           exist, the values will be calculated and the file will be created once.
                                           Defaults to 'jpeg_patches_stats.csv'
        """
        super().__init__(size, normalize)
        self.patch_transform = patch_transform
        self.root_path = root_path
        self.ext = '.jpeg'
        self.n_rows = 0
        self.n_cols = 0
        self.dataset_stats = os.path.join(self.root_path, dataset_stats)
        self.id_getitem = id_getitem

        self.channel_folder = {'red': 'rgb', 'green': 'rgb', 'blue': 'rgb',
                               'swir1': 'swir1',
                               'swir2': 'swir2',
                               'nir': 'nir'}
        if not select:
            sub_dirs = next(os.walk(root_path))[1]
            select = [k for k, v in self.channel_folder.items() if v in sub_dirs]

        self.channels = [c.lower() for c in select]
        self.nb_layers = len(self.channels)
        self.bands_names = self.channels

    def __getitem__(self, item):
        """Return a tensor composed of every channels of a jpeg patch.

        Looks for every spectral bands listed in self.channels and returns
        a 3-dimensionnal patch concatenated in 1 tensor. The index used to
        query the right patch is a dictionnary with at least one key/value
        pair : {'PlotID', <PlotID_value>}.

        Args:
            item (dict): dictionnary containing the PlotID necessary to
                         identify the jpeg patch to return.

        Raises:
            KeyError: the 'PlotID' key is missing from item
            Exception: item is not a dictionnary as expected

        Returns:
            (tensor): multi-channel patch tensor.
        """
        try:
            id_ = str(int(item[self.id_getitem]))
        except KeyError as e:
            raise KeyError(f'The {self.id_getitem} key does not exists.') from e

        # folders that contain patches
        sub_folder_1 = id_[-2:]
        sub_folder_2 = id_[-4:-2]
        list_tensor = {'order': [], 'tensors': []}

        for channel in self.channels:
            if channel not in list_tensor['order']:
                path = os.path.join(self.root_path,
                                    self.channel_folder[channel],
                                    sub_folder_1, sub_folder_2, id_ + self.ext)
                try:
                    img = np.asarray(Image.open(path))
                    if set(['red', 'green', 'blue']).issubset(self.channels) and channel in ['red', 'green', 'blue']:
                        img = img.transpose((2, 0, 1))
                        list_tensor['order'].extend(['red', 'green', 'blue'])
                    else:
                        if channel in ['red', 'green', 'blue']:
                            img = img[:, :, 'rgb'.find(channel[0])]
                        img = np.expand_dims(img, axis=0)
                        list_tensor['order'].append(channel)
                except ImportError as e:
                    logging.critical('%s\nCould not open %s properly.'
                                     ' Setting array to 0.', e.msg, path)
                    img = np.zeros((1, self.patch_size, self.patch_size))
                    list_tensor['order'].append(channel)
                if self.normalize:
                    if os.path.isfile(self.dataset_stats):
                        df = pd.read_csv(self.dataset_stats, sep=';')
                        mean, std = df.loc[0, 'mean'], df.loc[0, 'std']
                    else:
                        mean, std = jpeg_stand(self.root_path,
                                               [self.ext],
                                               output=self.dataset_stats)
                    img = (img - mean) / std
                for depth in img:
                    list_tensor['tensors'].append(np.expand_dims(depth, axis=0))
        tensor = np.concatenate(list_tensor['tensors'])
        if self.patch_transform:
            for transform in self.patch_transform:
                tensor = transform(tensor)
        self.channels = list_tensor['order']
        self.n_rows = img.shape[1]
        self.n_cols = img.shape[2]
        return tensor

    def __str__(self):
        """Return descriptive information about the clss.

        Returns:
            (str): class description.
        """
        result = '-' * 50 + '\n'
        result += 'n_layers: ' + str(self.nb_layers) + '\n'
        result += 'n_rows: ' + str(self.n_rows) + '\n'
        result += 'n_cols: ' + str(self.n_cols) + '\n'
        result += '-' * 50
        return result


class TimeSeriesProvider():
    """Provide time series data.

    This provider is the parent class of time series providers.
    It handles time series data stored as .csv files where each file
    has values for a single spectral band (red, green, infra-red etc...).
    """
    def __init__(self,
                 root_path,
                 normalize=False,
                 transform=None,
                 eos_replace_value=-1) -> None:
        self.root_path = root_path
        self.normalize = normalize
        self.transform = transform
        self.nb_layers = 0
        self.min_sequence = 0
        self.max_sequence = 0
        self.bands_names = ['']
        self.layers_length = 0
        self.eos_replace_value = eos_replace_value
        self.features_col = []

    @abstractmethod
    def __getitem__(self, item):
        """Return a time series (parent class)."""

    def __repr__(self):
        """Represent the class.

        Returns:
            (str): class representation.
        """
        return self.__str__()

    @abstractmethod
    def __str__(self):
        """Return descriptive information about the clss.

        Returns:
            (str): class description.
        """
        result = f"{'-' * 50} \n"
        result += f'nb_layers: {self.nb_layers}\n'
        result += f'min_sequence: {self.min_sequence}\n'
        result += f'max_sequence: {self.max_sequence}\n'
        result += f'bands_names: {self.bands_names}\n'
        result += '-' * 50
        return result

    def __len__(self):
        """Return the size of the provider.

        Returns:
            (int): number of layers (depth).
        """
        return self.nb_layers

    def plot_ts(self, item):
        """Plot one or more time series in a graphs.

        This method plots the times series data for each modality (spectral
        band) in graphs, for a given occurrence.
        The abciss values are timestamps; ordinate values are the data of the
        occurrence for the corresponding modality.

        An occurrence is identified by a unique timeSerieID value constructed
        from a geographical location (lon, lat) and a quarterly time stamp.
        The occurrence can be linked to the label file via timeSerieID.

        Args:
            item (dict): time series index.
        """
        tss = self[item]
        if self.nb_layers == 1:
            plt.figure(figsize=(20, 20))
            ts_ = tss
            eos_start_ind = np.where(ts_[0, 0] == self.eos_replace_value)[0]
            eos_start_ind = eos_start_ind[0] if eos_start_ind != [] else ts_.shape[2]
            plt.plot(range(eos_start_ind), ts_[0, 0, :eos_start_ind],
                     '-.', c='blue', marker='+')
            plt.plot(range(eos_start_ind, ts_.shape[2]), ts_[0, 0, eos_start_ind:],
                     '', c='red', marker='+')
            plt.title(f'layer: {self.bands_names}\n{item}')
            plt.xticks(list(range(ts_.shape[2]))[::4] + [ts_.shape[2] - 1],
                       self.features_col[::4] + [self.features_col[-1]],
                       rotation='vertical')
            plt.xlabel('Time (quarterly composites)')
            plt.ylabel('Band composite value (uint8)')
            plt.grid(True)
        else:
            # calculate the number of rows and columns for the subplots grid
            rows = int(math.ceil(math.sqrt(self.nb_layers)))
            cols = int(math.ceil(self.nb_layers / rows))

            # create a figure with a grid of subplots
            fig, axs = plt.subplots(rows, cols, figsize=(10, 10))

            # flatten the subplots array to easily access the subplots
            axs = axs.flatten()

            lli = np.cumsum([0] + self.layers_length)

            # Case of calling plot_ts directly on MultipleTimeSeriesProvider instead of MetaTimeSeriesProvider
            if not isinstance(self.eos_replace_value, list):
                self.eos_replace_value = [self.eos_replace_value] * self.nb_layers
            features_col = self.features_col
            if len(np.array(self.features_col).shape) <= 1:
                features_col = [features_col] * self.nb_layers

            # loop through the layers of tss data
            for i in range(self.nb_layers):
                ts_ = tss[0, i]

                k_provider = np.argwhere(i + 1 > lli)
                k_provider = 0 if k_provider.shape[0] == 0 else k_provider[-1][0]

                eos_start_ind = np.where(ts_ == self.eos_replace_value[i])[0]
                eos_start_ind = eos_start_ind[0] if len(eos_start_ind) > 0 else ts_.shape[0] - 1
                # display the layer on the corresponding subplot
                axs[i].plot(range(eos_start_ind), ts_[:eos_start_ind],
                            '-.', c='blue', marker='+')
                axs[i].plot(range(eos_start_ind, ts_.shape[0]), ts_[eos_start_ind:],
                            '', c='red', marker='+')
                axs[i].set_title(f'layer: {self.bands_names[i]}\n{item}')
                axs[i].set_xticks(list(range(ts_.shape[0]))[::4] + [ts_.shape[0] - 1],
                                  features_col[k_provider][::4] + [features_col[k_provider][-1]],
                                  rotation='vertical')
                axs[i].set_xlabel('Time (quarterly composites)')
                axs[i].set_ylabel('Band composite value (uint8)')
                axs[i].grid(True)

            # remove empty subplots
            for i in range(self.nb_layers, rows * cols):
                fig.delaxes(axs[i])

        # show the plot
        plt.tight_layout(rect=[0, 0.03, 1, 0.95])
        plt.show()


class MetaTimeSeriesProvider(TimeSeriesProvider):
    """Time Series provider called by TimeSeriesDataset to handle TS providers.

    This TS provider handles all TS providers passed in TimeSeriesDataset to
    provide multi-modal time series objects.

    Args:
        (TimeSeriesProvider) : inherits TimeSeriesProvider.
    """
    def __init__(self, providers, transform=None):
        super().__init__('', True, transform)
        self.providers = providers
        self.layers_length = [provider.nb_layers for provider in self.providers]
        self.nb_layers = sum(self.layers_length)
        self.bands_names = list(itertools.chain.from_iterable([provider.bands_names for provider in self.providers]))
        self.features_col = [provider.features_col for provider in self.providers]
        self.transform = transform
        self.eos_replace_value = []
        for provider, ll_ in zip(self.providers, self.layers_length):
            self.eos_replace_value.extend([provider.eos_replace_value] * ll_)

    def __getitem__(self, item):
        """Return the time series from all TS providers.

        This getter is called by a TimeSeriesDataset and returns a 3-dimensional
        array containing time series from all providers. The time series is
        select from the TS index `item` which is a dictionary containing at
        least 1 key/value pair : {'timeSerieID': <timeSerieID_value>}.

        Args:
            item (dict): time series index.

        Returns:
            (array): array containing the time series from all TS providers.
        """
        patch = np.concatenate([provider[item] for provider in self.providers], axis=1)
        if self.transform:
            patch = self.transform(torch.from_numpy(patch).float())

        return patch

    def __str__(self):
        """Return descriptive information about the clss.

        Returns:
            (str): class description.
        """
        result = 'Providers:\n'
        for provider in self.providers:
            result += str(provider)
            result += '\n'
        return result


class CSVTimeSeriesProvider(TimeSeriesProvider):
    """Implement TimeSeriesProvider for .csv time series.

    Only loads time series from a single .csv file.
    If the time series of an occurrence is smaller than the longest one in
    the .csv file, the remaining columns are filled with the 'eos' string.

    Args:
        (TimeSeriesProvider) : inherits TimeSeriesProvider.
    """
    def __init__(self,
                 ts_data_path,
                 normalize=False,
                 ts_id='timeSerieID',
                 features_col=[],
                 eos_replace_value=-1,
                 transform=None) -> None:
        super().__init__(ts_data_path, normalize, transform)
        self.ts_id = ts_id
        self.ts_data_path = ts_data_path
        self.ts_data = pd.read_csv(ts_data_path, sep=';').set_index(self.ts_id, drop=False)
        self.ts_data = self.ts_data.replace('eos', eos_replace_value).astype(np.int16)
        self.eos_replace_value = eos_replace_value
        self.max_sequence, self.min_sequence = self.get_min_max_sequence(eos_replace_value)
        self.nb_layers = 1
        if not features_col:
            self.features_col = list(self.ts_data.columns[1:])
        elif len(set(features_col).intersection(self.ts_data.columns)) == len(features_col):
            self.features_col = features_col
            self.ts_data = self.ts_data[features_col]
        else:
            raise KeyError('Some values in `features_col` do not match the `ts_data` column names.')
        self.bands_names = [os.path.basename(os.path.splitext(ts_data_path)[0])]

    def get_min_max_sequence(self, eos_replace_value):
        """Determine the size of smallest and longest of all time series.

        Args:
            eos_replace_value (float): replaces all 'eos' string values in the
                                       time series with the given value.

        Returns:
            (tuple): min and max lengths of time series.
        """
        min_seq = len(self.ts_data.columns)
        max_row = self.ts_data.loc[(self.ts_data == eos_replace_value).sum(axis=1).idxmax()]
        max_seq = (max_row != eos_replace_value).sum()
        return min_seq, max_seq

    def __getitem__(self, item):
        """Return a time series.

        This getter returns a time series occurrence in tensor fashionned array,
        based on the `item` index which is a dictionnary containing at least
        1 key/value pair : {'timeSeriesID': <timeSeriesID_value>}.

        Args:
            item (dict): time series index.

        Returns:
            (array): time series occurrence.
        """
        # coordinates must be GPS-like, in the 4326 CRS
        tensor = np.array([self.ts_data.loc[item[self.ts_id], self.features_col]])
        tensor = np.expand_dims(tensor, axis=0)
        if self.transform:
            for transform in self.transform:
                tensor = transform(tensor)
        return tensor

    def __len__(self):
        """Return the size of the time series.

        Returns:
            (int): length of biggest sequence.
        """
        return self.max_sequence

    def __str__(self):
        """Return descriptive information about the clss.

        Returns:
            (str): class description.
        """
        result = '-' * 50 + '\n'
        result += 'provider: MultipleCSVTimeSeriesProvider\n'
        result += 'root_path: ' + str(self.root_path) + '\n'
        result += 'n_layers: ' + str(self.nb_layers) + '\n'
        result += 'ts_id: ' + str(self.ts_id) + '\n'
        result += 'eos_replace_value: ' + str(self.eos_replace_value) + '\n'
        result += 'max_sequence: ' + str(self.max_sequence) + '\n'
        result += 'min_sequence: ' + str(self.min_sequence) + '\n'
        result += '-' * 50
        return result


class MultipleCSVTimeSeriesProvider(TimeSeriesProvider):
    """Like CSVTimeSeriesProvider but with several .csv files.

    Args:
        (TimeSeriesProvider) : inherits TimeSeriesProvider
    """
    # Be careful not to place the label .csv with the data .csv and leaving
    # select=None as the provider would then list all .csv files as data including the label file.
    def __init__(self, root_path,
                 select=[],  # ['red', 'green', 'blue', 'ir', 'swir1', 'swir2']
                 normalize=False,
                 ts_id='timeSerieID',
                 features_col=[],
                 eos_replace_value=-1,
                 transform=None) -> None:
        super().__init__(root_path, normalize, transform)
        self.root_path = root_path
        self.ts_id = ts_id
        self.eos_replace_value = eos_replace_value
        self.select = [c.lower() for c in select]

        files = os.listdir(root_path)
        ts_paths = [f for f in files if f.endswith('.csv')]
        if select:
            select = [f'time_series_{r}.csv' for r in select]
            ts_paths = [r for r in files if r in select]
            if len(ts_paths) != len(select):
                logging.warning('Could not find all files based on `select`.'
                                ' Loading only the ones which names match...'
                                '(see the `ts_paths` attribute for the'
                                ' complete list)')
        self.ts_paths = ts_paths
        self.ts_providers = [CSVTimeSeriesProvider(root_path + path,
                                                   normalize=normalize,
                                                   ts_id=ts_id,
                                                   features_col=features_col,
                                                   eos_replace_value=eos_replace_value,
                                                   transform=transform) for path in ts_paths]
        self.nb_layers = len(self.ts_providers)
        self.layers_length = [provider.nb_layers for provider in self.ts_providers]
        self.bands_names = list(itertools.chain.from_iterable([provider.bands_names for provider in self.ts_providers]))
        self.min_sequence = min(list(itertools.chain.from_iterable([[ts_.min_sequence] for ts_ in self.ts_providers])))
        self.max_sequence = max(list(itertools.chain.from_iterable([[ts_.max_sequence] for ts_ in self.ts_providers])))
        self.features_col = self.ts_providers[0].features_col

    def __getitem__(self, item):
        """Return multiple time series.

        Like CSVTimeSeriesProvider but concatenantes the time series in a
        tensor fashioned 3-dimensional array to provide a multi-modal time
        series array. This array is of the shape :
        (1, n_modalities, max_sequence_length)

        Args:
            item (_type_): _description_

        Returns:
            _type_: _description_
        """
        return np.concatenate([ts_[item] for ts_ in self.ts_providers], axis=1)

    def __str__(self):
        """Return descriptive information about the clss.

        Returns:
            (str): class description.
        """
        result = '-' * 50 + '\n'
        result += 'provider: MultipleCSVTimeSeriesProvider\n'
        result += 'root_path: ' + str(self.root_path) + '\n'
        result += 'n_layers: ' + str(self.nb_layers) + '\n'
        result += 'ts_id: ' + str(self.ts_id) + '\n'
        result += 'eos_replace_value: ' + str(self.eos_replace_value) + '\n'
        result += 'modalities: ' + str(self.select) + '\n'
        result += '-' * 50
        return result<|MERGE_RESOLUTION|>--- conflicted
+++ resolved
@@ -22,8 +22,8 @@
 import rasterio
 import torch
 from PIL import Image
-from torch import tensor
 from torch.utils.data import Dataset
+from tqdm import tqdm
 
 from malpolon.data.get_jpeg_patches_stats import standardize as jpeg_stand
 
@@ -122,19 +122,21 @@
         self,
         occurrences,
         providers,
-        transform=None,
-        target_transform=None,
-<<<<<<< HEAD
-        id_name="glcID",
-        label_name="speciesId",
-        item_columns=['lat', 'lon', 'PlotID']
-=======
+        n_classes='max',
         **kwargs
->>>>>>> 4c016c91
     ):
-        super().__init__(occurrences, providers, transform,
-                         target_transform, **kwargs)
+        super().__init__(occurrences, providers, **kwargs)
         self.targets_sorted = []
+        self.observation_ids = np.unique(self.observation_ids)
+        match n_classes:
+            case 'max':
+                self.n_classes = np.max(self.targets) + 1
+            case 'length':
+                self.n_classes = len(np.unique(self.targets))
+            case _ if isinstance(n_classes, int):
+                self.n_classes = n_classes
+            case _:
+                raise ValueError('n_classes must be "max", "length" or an integer')
 
     def __getitem__(self, index):
         """Return a dataset element.
@@ -149,22 +151,16 @@
             (tuple): tuple of data patch (tensor) and labels (list).
         """
         item = self.items.iloc[index].to_dict()
-<<<<<<< HEAD
-        pid_rows_i = self.items[self.id_getitem] == item[self.id_getitem].index
-=======
         pid_rows_i = self.items[self.items[self.id_getitem] == item[self.id_getitem]].index
->>>>>>> 4c016c91
-        self.targets_sorted = np.sort(self.targets)
+        self.targets_sorted = np.unique(self.targets)
 
         patch = self.provider[item]
         if not torch.is_tensor(patch):
             patch = torch.from_numpy(patch).float()
 
-        targets = np.zeros(len(self.targets))
+        targets = np.zeros(self.n_classes)
         for idx in pid_rows_i:
             target = self.targets[idx]
-            if self.target_transform:
-                target = self.target_transform(target)
             targets[np.where(self.targets_sorted == target)] = 1
         targets = torch.from_numpy(targets)
 
@@ -201,7 +197,7 @@
         self.provider = MetaTimeSeriesProvider(self.base_providers,
                                                self.transform)
 
-        df = pd.read_csv(self.occurences, sep=";",
+        df = pd.read_csv(self.occurences, sep=",",
                          header='infer', low_memory=False)
 
         self.observation_ids = df[id_name].values
@@ -383,10 +379,7 @@
             result += '\n'
         return result
 
-from memory_profiler import profile
-
-
-@profile
+
 class RasterPatchProvider(PatchProvider):
     """Patch provider for .tif raster files.
 
@@ -533,10 +526,9 @@
         else:
             rasters_paths = [f for f in files if f.endswith('.tif')]
         self.rasters_providers = []
-        from tqdm import tqdm
+
         for path in tqdm(rasters_paths):
             self.rasters_providers.append(RasterPatchProvider(rasters_folder + path, size=size, spatial_noise=spatial_noise, normalize=normalize, fill_zero_if_error=fill_zero_if_error))
-        # self.rasters_providers = [RasterPatchProvider(rasters_folder + path, size=size, spatial_noise=spatial_noise, normalize=normalize, fill_zero_if_error=fill_zero_if_error) for path in rasters_paths]
         self.nb_layers = np.sum([len(raster) for raster in self.rasters_providers])
         self.bands_names = list(itertools.chain.from_iterable([raster.bands_names for raster in self.rasters_providers]))
 
@@ -577,7 +569,7 @@
         (PatchProvider): inherits PatchProvider.
     """
 
-    def __init__(self, root_path, select=None, normalize=True, patch_transform=None, size=128, dataset_stats='jpeg_patches_stats.csv', id_getitem='PlotID'):
+    def __init__(self, root_path, select=None, normalize=False, patch_transform=None, size=128, dataset_stats='jpeg_patches_stats.csv', id_getitem='PlotID'):
         """Class constructor.
 
         Args:
