--- conflicted
+++ resolved
@@ -14,12 +14,8 @@
 import torch
 import torchmetrics.functional as Fmetrics
 from torchvision.datasets.utils import (download_and_extract_archive,
-<<<<<<< HEAD
                                         download_url, extract_archive)
 import torchvision.models
-=======
-                                        download_url)
->>>>>>> a4f8364a
 
 from torchmetrics.regression import R2Score
 from malpolon.models.utils import check_metric
@@ -460,7 +456,6 @@
                              'kwargs': {}}
             }
 
-<<<<<<< HEAD
         super().__init__(model, loss, optimizer, metrics)
 
 
@@ -532,7 +527,7 @@
                                        'kwargs': {}}
             }
 
-        super().__init__(model, loss, optimizer, metrics)
+        super().__init__(model, loss, optimizer, metrics=metrics)
 
     def configure_optimizers(self):
         optimizer = torch.optim.AdamW(self.model.parameters(),
@@ -549,7 +544,4 @@
                 "monitor": 'loss_val_epoch',
                 "frequency": 1,
             },
-        }
-=======
-        super().__init__(model, loss, optimizer, metrics=metrics)
->>>>>>> a4f8364a
+        }