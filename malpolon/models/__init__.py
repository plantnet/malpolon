--- conflicted
+++ resolved
@@ -1,11 +1,8 @@
-<<<<<<< HEAD
 from .standard_prediction_systems import (ClassificationSystem,
                                           GenericPredictionSystem)
-=======
-from .standard_prediction_systems import *  # noqa: F403
->>>>>>> 57edabcb
 
 __all__ = [  # noqa: F405
     "GenericPredictionSystem",
     "ClassificationSystem",
+    "ClassificationSystem",
 ]